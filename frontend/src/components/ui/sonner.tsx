--- conflicted
+++ resolved
@@ -26,23 +26,12 @@
     <Sonner
       theme={theme as ToasterProps["theme"]}
       className="toaster group"
-<<<<<<< HEAD
       position="top-center"
       style={{
         "--normal-bg": "var(--popover)",
         "--normal-text": "var(--popover-foreground)",
         "--normal-border": "var(--border)"
       } as React.CSSProperties}
-=======
-      position={isMobile ? "top-center" : "bottom-right"}
-      style={
-        {
-          "--normal-bg": "var(--popover)",
-          "--normal-text": "var(--popover-foreground)",
-          "--normal-border": "var(--border)",
-        } as React.CSSProperties
-      }
->>>>>>> 2d6d4e64
       {...props}
     />
   )

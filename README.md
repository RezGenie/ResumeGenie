--- conflicted
+++ resolved
@@ -1,10 +1,6 @@
-# RezGenie 🧞‍♂️✨
+# 🧞‍♂️ RezGenie
 
-<<<<<<< HEAD
 > AI-powered resume optimization platform that helps job seekers land their dream jobs
-=======
-An AI-powered resume genie, making job hunting smarter and less stressful.  
->>>>>>> 7b411822
 
 ## 🎯 Project Overview
 
@@ -85,7 +81,6 @@
    # Edit backend/.env with your API keys and configuration
    ```
 
-<<<<<<< HEAD
 3. **Start the development environment**
 
    ```bash
@@ -142,13 +137,4 @@
 
 ---
 
-Built with ❤️ by the RezGenie team
-=======
-• Andy Pham ([@AndyPham2341](https://github.com/AndyPham2341))
-
-• David Le ([@dle519](https://github.com/dle519))
-
-• Salih Elfatih ([@salihelfatih](https://github.com/salihelfatih))
-
-• Yaqin Albirawi ([@yalbirawi](https://github.com/yalbirawi))
->>>>>>> 7b411822
+Built with 💖 by the RezGenie team